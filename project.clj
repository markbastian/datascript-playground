--- conflicted
+++ resolved
@@ -19,15 +19,10 @@
                  ;Graph stuff
                  ;[helpshift/gulfstream "0.2.1"]
                  ;Clojurescript deps
-<<<<<<< HEAD
                  [org.clojure/clojurescript "1.10.520"]
-                 [reagent "0.8.1"]]
-=======
-                 [org.clojure/clojurescript "1.10.339"]
                  [reagent "0.8.1"]
                  ;Serialization
-                 [datascript-transit "0.2.2"]]
->>>>>>> ac7c5b56
+                 [datascript-transit "0.3.0"]]
 
   :plugins [[lein-figwheel "0.5.16"]
             [lein-cljsbuild "1.1.7" :exclusions [[org.clojure/clojure]]]]
